#include <Arduino.h>
#include <WS2812FX.h>
#include <EasyButton.h>
// #include <BluetoothSerial.h>
// #include "HTU21D.h"

// BluetoothSerial SerialBT;

// HTU21D myHumidity;
// const int Interval = 15000;   // Interval for readouts (in ms)
// unsigned long prevTime = -Interval;

// float humd, temp;

// Pindefinitions +++++++++++++++++
#define buttonPin 16  // main control button
#define mosfetDriverLow 12  // mosfet driver low beam (analogWrite)
#define mosfetDriverHigh 11  // mosfet driver high beam (analogWrite)
// #define batteryIndicator 6  // battery indicator pin 
#define potentiometerPin 15 // potentiometer pin
#define VoltageDividerPin 6 // Voltage divider pin
#define controlBoxPower 7
#define LedPower 13

// LED Strip settings +++++++++++++
#define ledPin 10
#define ledNum 88 
#define ledSpeed 500

<<<<<<< HEAD
uint32_t currentColor = 65535 ;  // default LED color: pink-ish
=======
// Voltage divider settings +++++++
#define R1 1000000  // R1 and R2 are the resistors in the voltage divider
#define R2 300000  // R1 and R2 are the resistors in the voltage divider
#define ADC_MAX 1023  // ADC resolution
#define VCC 5000  // ADC reference voltage in mV
#define partialShutdownVoltage 3300  // voltage at which the LED strip is shut down
#define shutdownVoltage 3000  // voltage at which the entire system is shut down

uint32_t currentColor = 65535;  // default LED color: pink-ish
>>>>>>> ca5a9e34
uint32_t currentColorHue = 1000;  // default LED color: pink-ish
uint8_t currentBrightness = 150;  // default LED brightness
uint8_t currentEffect = 0;
const uint8_t effects[] = {12, 11, 2, 7, 0, 1, 3, 5, 8, 13, 17, 18, 20, 27, 33, 39};
// const uint16_t effectSpeed[] = {};
// 17 slower, 27 color and speed = speed dependent

// Constants ++++++++++++++++++++++
#define LONG_PRESS_DURATION 1500  // 3000 milliseconds (3 secs)
#define SEMI_LONG_PRESS_DURATION 1000  // 1000 milliseconds (1 sec)
// #define DOUBLE_PRESS_TIMEOUT 300  // 300 milliseconds (0.3 secs)

// Variables +++++++++++++++++++++
volatile bool state = false;
volatile unsigned long disableBatteryIndicatorTimer = 0;

const uint8_t potThreshhold = 50; // Threshold to register potentiometer change
const uint8_t deadBand = 15; // deadband for potentiometer (effective deadband is 2*deadBand)
const uint8_t numReadings = 10;
int* readings = (int*)calloc(numReadings, sizeof(int));   // array with potentiometer readings to average and initialized to 0
uint8_t readIndex = 0;
int total = 0;
int average = 0;
int previousPotValue = 0;
int minPotValue = 0, maxPotValue = 0;
bool potentiometerValueChanged = false, changeB = false;
long hue;
unsigned long previousTime = millis();
int16_t potOffset = 0, potOffsetInit = 0;   // offset from max/min value of potentiometer and initial potvalue used for offset calculation
bool colorInit = false;

EasyButton button(buttonPin);
WS2812FX ws2812fx = WS2812FX(ledNum, ledPin, NEO_RGB + NEO_KHZ800);

void initializePeripherals();
void resetPeripherals();
void buttonLongPressed();
// void buttonDoublePressed();
void buttonPressed();
void changeColor();
// void disableBatteryIndicator();
void changeEffect();
int readPotentiometer();
int readVoltageDivider();

void setup() {
<<<<<<< HEAD
  Serial.begin(115200);

  // set adc resolution to 10 bit
  analogReadResolution(12);

=======
>>>>>>> ca5a9e34
  initializePeripherals();
  resetPeripherals();
  // myHumidity.begin();
}

void initializePeripherals() {
  button.begin();
  button.onPressed(buttonPressed);
  // button.onSequence(2, DOUBLE_PRESS_TIMEOUT, buttonDoublePressed);
  button.onPressedFor(LONG_PRESS_DURATION, buttonLongPressed);

  ws2812fx.init();
  ws2812fx.setBrightness(currentBrightness);
  ws2812fx.setSpeed(ledSpeed);
  ws2812fx.setColor(currentColor);
  ws2812fx.setMode(effects[currentEffect]);
  ws2812fx.start();

  pinMode(mosfetDriverLow, OUTPUT);
  pinMode(mosfetDriverHigh, OUTPUT);
  // pinMode(batteryIndicator, OUTPUT);
  pinMode(potentiometerPin, INPUT);
  pinMode(VoltageDividerPin, INPUT);
}

void resetPeripherals() {
  ws2812fx.setBrightness(0);

  analogWrite(mosfetDriverHigh, 0);
  analogWrite(mosfetDriverLow, 0);
  // analogWrite(controlBoxPower, 0);
  
  disableBatteryIndicatorTimer = millis();
  potentiometerValueChanged = false;
}

void buttonPressed() {
//   if (state == true && potentiometerValueChanged == false) {
  if (state) {
    changeEffect();
  }
}

// void buttonDoublePressed() {
// }

void buttonLongPressed() {
  Serial.println("Long Pressed");
  // if turned off, turn on and exit function
  if (state == false && readVoltageDivider() > shutdownVoltage) {
    state = true;
    ws2812fx.setBrightness(currentBrightness);
    ws2812fx.setColor(currentColor);
    // digitalWrite(batteryIndicator, HIGH);
    // return;
  }
  // if turned on
  else {
    state = false;
    resetPeripherals();
  }
}

void changeEffect() {
  currentEffect++;
  // apply modulo to currentEffect to loop through effects
  if (currentEffect == sizeof(effects) / sizeof(uint8_t)) {
    currentEffect = 0;
  }
  ws2812fx.setMode(effects[currentEffect]);
  Serial.println(effects[currentEffect]);
}

void changeColor() {
  if (colorInit == false) {
    colorInit = true;
    potOffsetInit = readPotentiometer();    // initial potvalue used for offset calculation
  }
  hue = map(potOffsetInit - readPotentiometer(), 0, 1024, 0, 65600) + currentColorHue;  // hue is oldhue - newhue (hue difference) + the already set hue
  // "modulo" for hue
  if (hue > 65500) {
    hue -= 65500;
  }
  else if (hue < 0) {
    hue += 65500;
  }

  currentColorHue = hue;
  currentColor = ws2812fx.ColorHSV(currentColorHue);
  ws2812fx.setColor(currentColor);
  potOffsetInit = readPotentiometer();
}

<<<<<<< HEAD
// void disableBatteryIndicator() {
//   if (millis() - disableBatteryIndicatorTimer < 80) {
//     digitalWrite(batteryIndicator, LOW);
//   }
//   else if (millis() - disableBatteryIndicatorTimer < 160) {
//     digitalWrite(batteryIndicator, HIGH);
//   }
//   else {
//     digitalWrite(batteryIndicator, LOW);
//     disableBatteryIndicatorTimer = 0;
//   }
// }
=======
void changeBrightness() {
  if (readVoltageDivider() < partialShutdownVoltage) {
    return;
  }
  if (brightnessInit == false) {
    brightnessInit = true;
    // potOffsetInit = readPotentiometer();    // initial potvalue used for offset calculation
    // potOffset = (1024 - potOffsetInit)%512;   // offset from max/min value
  }
  // currentBrightness = map(readPotentiometer(), potOffsetInit - potOffset, potOffsetInit + potOffset, 0, 255);
  currentBrightness = map(readPotentiometer(), 0, 1024, 0, 255);
  ws2812fx.setBrightness(currentBrightness);
  // potOffsetInit = readPotentiometer();

  // hue = map(potOffsetInit - readPotentiometer(), 0, 1024, 0, 255) + currentBrightness;  // hue is oldhue - newhue (hue difference) + the already set hue
  // // "modulo" for hue
  // if (hue > 255) {
  //   hue -= 255;
  // }
  // else if (hue < 0) {
  //   hue += 255;
  // }

  // currentBrightness = hue;
  // ws2812fx.setBrightness(currentBrightness);
  // potOffsetInit = readPotentiometer();
}

void disableBatteryIndicator() {
  if (millis() - disableBatteryIndicatorTimer < 80) {
    digitalWrite(batteryIndicator, LOW);
  }
  else if (millis() - disableBatteryIndicatorTimer < 160) {
    digitalWrite(batteryIndicator, HIGH);
  }
  else {
    digitalWrite(batteryIndicator, LOW);
    disableBatteryIndicatorTimer = 0;
  }
}
>>>>>>> ca5a9e34

int readVoltageDivider() {  // returns battery voltage in mV
  int voltageLevelRaw = analogRead(VoltageDividerPin) / ADC_MAX * VCC;
  return voltageLevelRaw * (R1 + R2) / R2;
}

int readPotentiometer() {
  total -= readings[readIndex];
  readings[readIndex] = analogRead(potentiometerPin);
  total += readings[readIndex];
  readIndex++;

  if (readIndex >= numReadings) {
    readIndex = 0;
  }
  average = total / numReadings;

  if ((average > previousPotValue + deadBand) || (average < previousPotValue - deadBand)) {
    previousPotValue = average;
  }

  if (previousPotValue < minPotValue) {
    minPotValue = previousPotValue;
  }
  else if (previousPotValue > maxPotValue) {
    maxPotValue = previousPotValue;
  }
  
  if (maxPotValue - minPotValue > potThreshhold) {
    potentiometerValueChanged = true;
  }

  return previousPotValue;
}

void changeLight(int potValue) {
  // 0-1800, 450-2160, 540-4096 (potentiometer reading)
  int multiplier = 4;
  uint8_t pwm;
  if (potValue < 420 * multiplier) {
    pwm = map(potValue, 0, 420 * multiplier, 255, 0);
    analogWrite(mosfetDriverLow, pwm);
  }
  else if (potValue < 520 * multiplier) {
    analogWrite(mosfetDriverLow, 0);
    analogWrite(mosfetDriverHigh, 0);
  }
  else {
    pwm = map(potValue, 520 * multiplier, 1024 * multiplier, 0, 255);
    analogWrite(mosfetDriverHigh, pwm);
  }
  // Serial.println(potValue);
}

void loop() {
  button.read();
  ws2812fx.service();

  // if (disableBatteryIndicatorTimer != 0) {
  //   disableBatteryIndicator();
  // }

  // if (button.isPressed() == true && state == true) {
  //   if (button.wasPressed() == true) {
  //     minPotValue = readPotentiometer();
  //     maxPotValue = minPotValue;
  //     potentiometerValueChanged = false;
  //     previousTime = millis();
  //   }
  //   // if SEMI_LONG_PRESS_DURATION passed and potentiometer value not changed, switch to brightness mode
  //   if (millis() - previousTime > SEMI_LONG_PRESS_DURATION && potentiometerValueChanged == false) {
  //     changeB = true;
  //   }
    
  //   // if (changeB == true) {
  //   //   changeBrightness();
  //   // }
  //   else {
  //   changeColor();
  //   }
  // }
  if(state == true) {
  //   // changeB = false;
  //   // brightnessInit = false;
  //   // colorInit = false;
  //   // Serial.println("Released");
    changeLight(readPotentiometer());
  }

  if (state == true && readVoltageDivider() < partialShutdownVoltage && ws2812fx.getBrightness() != 0) {
    ws2812fx.setBrightness(0);
  }

  if (readVoltageDivider() < shutdownVoltage) {
    resetPeripherals();  // disable all peripherals
    state = false;
  }
  // Serial.println(readPotentiometer());
  // if (millis() - prevTime > Interval){
  //   prevTime = millis();
  //   if (humd < myHumidity.readHumidity()) {
  //     humd = myHumidity.readHumidity();
  //   }
  //   if (temp < myHumidity.readTemperature()) {
  //     temp = myHumidity.readTemperature();
  //   }
  //   Serial.println(temp, 1);
  //   Serial.println(humd, 1);
  // }
}<|MERGE_RESOLUTION|>--- conflicted
+++ resolved
@@ -27,9 +27,6 @@
 #define ledNum 88 
 #define ledSpeed 500
 
-<<<<<<< HEAD
-uint32_t currentColor = 65535 ;  // default LED color: pink-ish
-=======
 // Voltage divider settings +++++++
 #define R1 1000000  // R1 and R2 are the resistors in the voltage divider
 #define R2 300000  // R1 and R2 are the resistors in the voltage divider
@@ -39,7 +36,6 @@
 #define shutdownVoltage 3000  // voltage at which the entire system is shut down
 
 uint32_t currentColor = 65535;  // default LED color: pink-ish
->>>>>>> ca5a9e34
 uint32_t currentColorHue = 1000;  // default LED color: pink-ish
 uint8_t currentBrightness = 150;  // default LED brightness
 uint8_t currentEffect = 0;
@@ -86,14 +82,11 @@
 int readVoltageDivider();
 
 void setup() {
-<<<<<<< HEAD
   Serial.begin(115200);
 
   // set adc resolution to 10 bit
   analogReadResolution(12);
 
-=======
->>>>>>> ca5a9e34
   initializePeripherals();
   resetPeripherals();
   // myHumidity.begin();
@@ -187,20 +180,6 @@
   potOffsetInit = readPotentiometer();
 }
 
-<<<<<<< HEAD
-// void disableBatteryIndicator() {
-//   if (millis() - disableBatteryIndicatorTimer < 80) {
-//     digitalWrite(batteryIndicator, LOW);
-//   }
-//   else if (millis() - disableBatteryIndicatorTimer < 160) {
-//     digitalWrite(batteryIndicator, HIGH);
-//   }
-//   else {
-//     digitalWrite(batteryIndicator, LOW);
-//     disableBatteryIndicatorTimer = 0;
-//   }
-// }
-=======
 void changeBrightness() {
   if (readVoltageDivider() < partialShutdownVoltage) {
     return;
@@ -241,7 +220,6 @@
     disableBatteryIndicatorTimer = 0;
   }
 }
->>>>>>> ca5a9e34
 
 int readVoltageDivider() {  // returns battery voltage in mV
   int voltageLevelRaw = analogRead(VoltageDividerPin) / ADC_MAX * VCC;
