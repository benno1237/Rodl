#include <Arduino.h>
#include <WS2812FX.h>
#include <EasyButton.h>
<<<<<<< HEAD
=======
// #include "HTU21D.h"

// HTU21D myHumidity;
// const int Interval = 15000;   // Interval for readouts (in ms)
// unsigned long prevTime = -Interval;

// float humd, temp;
>>>>>>> 71b77140

// Pindefinitions +++++++++++++++++
#define buttonPin 2  // main control button
#define mosfetDriverLow 5  // mosfet driver low beam
#define mosfetDriverHigh 6  // mosfet driver high beam
#define batteryIndicator 3  // battery indicator pin
#define potentiometerPin A7 // potentiometer pin
<<<<<<< HEAD
=======
#define VoltageDividerPin A2 // Voltage divider pin
>>>>>>> 71b77140

// LED Strip settings +++++++++++++
#define ledPin 4
#define ledNum 85
<<<<<<< HEAD
#define ledBrightness 150
#define ledSpeed 200

// Voltage Divider
#define R1 1000000
#define R2 300000

uint32_t currentColor = 65535;  // default LED color: pink-ish
int currentEffect = 0;
const int effects[] = {0, 1, 2, 3, 7, 8, 9, 10, 11, 12, 13, 14, 15, 16, 17, 18, 20, 27, 33, 39, 42};

// Constants ++++++++++++++++++++++
#define LONG_PRESS_DURATION 3000  // 3000 milliseconds (3 secs)
// #define DOUBLE_PRESS_TIMEOUT 300  // 300 milliseconds (0.3 secs)

// Variables +++++++++++++++++++++
volatile bool state = false;
volatile unsigned long disableBatteryIndicatorTimer = 0;

const uint8_t potThreshhold = 50; // Threshold to register potentiometer change
const uint8_t deadBand = 5; // deadband for potentiometer (effective deadband is 2*deadBand)
const uint8_t numReadings = 10;
int readings[numReadings];
uint8_t readIndex = 0;
int total = 0;
int average = 0;
int previousPotValue = 0;
int minPotValue = 0, maxPotValue = 0;
bool potentiometerValueChanged = false;

EasyButton button(buttonPin);
WS2812FX ws2812fx = WS2812FX(ledNum, ledPin, NEO_RGB + NEO_KHZ800);

=======
#define ledSpeed 200

uint32_t currentColor = 65535;  // default LED color: pink-ish
uint32_t currentColorHue = 1000;  // default LED color: pink-ish
uint8_t currentBrightness = 150;  // default LED brightness
uint8_t currentBrightnessOld = 150;  // default LED brightness
uint8_t currentEffect = 0;
const uint8_t effects[] = {0, 1, 2, 3, 7, 8, 9, 10, 11, 12, 13, 14, 15, 16, 17, 18, 20, 27, 33, 39, 42};

// Constants ++++++++++++++++++++++
#define LONG_PRESS_DURATION 3000  // 3000 milliseconds (3 secs)
#define SEMI_LONG_PRESS_DURATION 1000  // 1000 milliseconds (1 sec)
// #define DOUBLE_PRESS_TIMEOUT 300  // 300 milliseconds (0.3 secs)

// Variables +++++++++++++++++++++
volatile bool state = false;
volatile unsigned long disableBatteryIndicatorTimer = 0;

const uint8_t potThreshhold = 50; // Threshold to register potentiometer change
const uint8_t deadBand = 15; // deadband for potentiometer (effective deadband is 2*deadBand)
const uint8_t numReadings = 10;
int* readings = (int*)calloc(numReadings, sizeof(int));   // array with potentiometer readings to average and initialized to 0
uint8_t readIndex = 0;
int total = 0;
int average = 0;
int previousPotValue = 0;
int minPotValue = 0, maxPotValue = 0;
bool potentiometerValueChanged = false, changeB = false;
long hue;
unsigned long previousTime = millis();
int16_t potOffset = 0, potOffsetInit = 0;   // offset from max/min value of potentiometer and initial potvalue used for offset calculation
bool brightnessInit = false, colorInit = false;

EasyButton button(buttonPin);
WS2812FX ws2812fx = WS2812FX(ledNum, ledPin, NEO_RGB + NEO_KHZ800);

>>>>>>> 71b77140
void initializePeripherals();
void resetPeripherals();
void buttonLongPressed();
// void buttonDoublePressed();
void buttonPressed();
<<<<<<< HEAD
void changeEffect();
int readPotentiometer();
=======
void changeColor();
void disableBatteryIndicator();
void changeEffect();
int readPotentiometer();
int readVoltageDivider();
>>>>>>> 71b77140

void setup() {
  Serial.begin(9600);

  initializePeripherals();
  resetPeripherals();
<<<<<<< HEAD

  for (int thisReading = 0; thisReading < numReadings; thisReading++) {
    readings[thisReading] = 0;
  }
=======
  // myHumidity.begin();
>>>>>>> 71b77140
}

void initializePeripherals() {
  button.begin();
  button.onPressed(buttonPressed);
  // button.onSequence(2, DOUBLE_PRESS_TIMEOUT, buttonDoublePressed);
  button.onPressedFor(LONG_PRESS_DURATION, buttonLongPressed);

  ws2812fx.init();
<<<<<<< HEAD
  ws2812fx.setBrightness(ledBrightness);
=======
  ws2812fx.setBrightness(currentBrightness);
>>>>>>> 71b77140
  ws2812fx.setSpeed(ledSpeed);
  ws2812fx.start();
  ws2812fx.setColor(currentColor);

  pinMode(mosfetDriverLow, OUTPUT);
  pinMode(mosfetDriverHigh, OUTPUT);
  pinMode(batteryIndicator, OUTPUT);
  pinMode(potentiometerPin, INPUT);
<<<<<<< HEAD
}

void resetPeripherals() {
  ws2812fx.setColor(0);

  digitalWrite(mosfetDriverLow, LOW);
  digitalWrite(mosfetDriverHigh, LOW);
  
  disableBatteryIndicatorTimer = millis();
  potentiometerValueChanged = false;
}

void buttonPressed() {
  if (state == true) {
    changeEffect();
=======
  pinMode(VoltageDividerPin, INPUT);
}

void resetPeripherals() {
  ws2812fx.setBrightness(0);

  digitalWrite(mosfetDriverLow, LOW);
  digitalWrite(mosfetDriverHigh, LOW);
  
  disableBatteryIndicatorTimer = millis();
  potentiometerValueChanged = false;
}

void buttonPressed() {
  if (state == true && potentiometerValueChanged == false) {
    changeEffect();
    Serial.println("Pressed");
>>>>>>> 71b77140
  }
}

// void buttonDoublePressed() {
// }

void buttonLongPressed() {
<<<<<<< HEAD
  if (state == false) {
    state = true;
    ws2812fx.setColor(65500);
=======
  // if turned off, turn on and exit function
  if (state == false) {
    state = true;
    ws2812fx.setColor(currentColor);
>>>>>>> 71b77140
    digitalWrite(batteryIndicator, HIGH);
    return;
  }
  // if turned on and potentiometer value not changed, turn off
  if (potentiometerValueChanged == false) {
    state = false;
    resetPeripherals();
  }
  Serial.println("Long Pressed");
}

<<<<<<< HEAD
  if (potentiometerValueChanged == false) {
    state = false;
    resetPeripherals();
  }
}

void changeEffect() {
  currentEffect++;
  if (currentEffect == sizeof(effects) / sizeof(int)) {
    currentEffect = 0;
  }
  ws2812fx.setMode(currentEffect);
}

void changeColor() {
  double hue = map(readPotentiometer(), 0, 1024, 0, 65600);
  currentColor = ws2812fx.ColorHSV(hue);
  ws2812fx.setColor(currentColor);
}

void disableBatteryIndicator() {
  if (millis() - disableBatteryIndicatorTimer < 80) {
    digitalWrite(batteryIndicator, LOW);
  }
=======
void changeEffect() {
  currentEffect++;
  // apply modulo to currentEffect to loop through effects
  if (currentEffect == sizeof(effects) / sizeof(int)) {
    currentEffect = 0;
  }
  ws2812fx.setMode(currentEffect);
}

void changeColor() {
  if (colorInit == false) {
    colorInit = true;
    potOffsetInit = readPotentiometer();    // initial potvalue used for offset calculation
  }
  hue = map(potOffsetInit - readPotentiometer(), 0, 1024, 0, 65600) + currentColorHue;  // hue is oldhue - newhue (hue difference) + the already set hue
  // "modulo" for hue
  if (hue > 65500) {
    hue -= 65500;
  }
  else if (hue < 0) {
    hue += 65500;
  }

  currentColorHue = hue;
  currentColor = ws2812fx.ColorHSV(currentColorHue);
  ws2812fx.setColor(currentColor);
  potOffsetInit = readPotentiometer();
}

void changeBrightness() {
  if (brightnessInit == false) {
    brightnessInit = true;
    // potOffsetInit = readPotentiometer();    // initial potvalue used for offset calculation
    // potOffset = (1024 - potOffsetInit)%512;   // offset from max/min value
  }
  // currentBrightness = map(readPotentiometer(), potOffsetInit - potOffset, potOffsetInit + potOffset, 0, 255);
  currentBrightness = map(readPotentiometer(), 0, 1024, 0, 255);
  ws2812fx.setBrightness(currentBrightness);
  // potOffsetInit = readPotentiometer();

  // hue = map(potOffsetInit - readPotentiometer(), 0, 1024, 0, 255) + currentBrightness;  // hue is oldhue - newhue (hue difference) + the already set hue
  // // "modulo" for hue
  // if (hue > 255) {
  //   hue -= 255;
  // }
  // else if (hue < 0) {
  //   hue += 255;
  // }

  // currentBrightness = hue;
  // ws2812fx.setBrightness(currentBrightness);
  // potOffsetInit = readPotentiometer();
}

void disableBatteryIndicator() {
  if (millis() - disableBatteryIndicatorTimer < 80) {
    digitalWrite(batteryIndicator, LOW);
  }
>>>>>>> 71b77140
  else if (millis() - disableBatteryIndicatorTimer < 160) {
    digitalWrite(batteryIndicator, HIGH);
  }
  else {
    digitalWrite(batteryIndicator, LOW);
    disableBatteryIndicatorTimer = 0;
  }
}

<<<<<<< HEAD
int readPotentiometer() {
  total = total - readings[readIndex];
  readings[readIndex] = analogRead(potentiometerPin);
  total = total + readings[readIndex];
  readIndex = readIndex + 1;
=======
int readVoltageDivider() {
  return analogRead(VoltageDividerPin);
}

int readPotentiometer() {
  total -= readings[readIndex];
  readings[readIndex] = analogRead(potentiometerPin);
  total += readings[readIndex];
  readIndex++;
>>>>>>> 71b77140

  if (readIndex >= numReadings) {
    readIndex = 0;
  }
  average = total / numReadings;

  if ((average > previousPotValue + deadBand) || (average < previousPotValue - deadBand)) {
    previousPotValue = average;
  }

  if (previousPotValue < minPotValue) {
    minPotValue = previousPotValue;
  }
  else if (previousPotValue > maxPotValue) {
    maxPotValue = previousPotValue;
  }
  
  if (maxPotValue - minPotValue > potThreshhold) {
    potentiometerValueChanged = true;
  }

  return previousPotValue;
}

<<<<<<< HEAD
=======
void changeLight(int potValue) {
  // 0-450, 450-540, 540-1024 (potentiometer reading)
  uint8_t pwm;
  if (potValue < 450) {
    pwm = map(potValue, 0, 450, 255, 0);
    analogWrite(mosfetDriverLow, pwm);
  }
  else if (potValue < 540) {
    digitalWrite(mosfetDriverLow, 0);
    digitalWrite(mosfetDriverHigh, 0);
  }
  else {
    pwm = map(potValue, 540, 1024, 0, 255);
    analogWrite(mosfetDriverHigh, pwm);
  }
}

>>>>>>> 71b77140
void loop() {
  button.read();
  ws2812fx.service();

  if (disableBatteryIndicatorTimer != 0) {
    disableBatteryIndicator();
<<<<<<< HEAD
  }

  if (button.isPressed() == true && state == true) {
    if (button.wasPressed() == true) {
      minPotValue = readPotentiometer();
      maxPotValue = minPotValue;
      potentiometerValueChanged = false;
    }

    changeColor();
  }
=======
  }

  if (button.isPressed() == true && state == true) {
    if (button.wasPressed() == true) {
      minPotValue = readPotentiometer();
      maxPotValue = minPotValue;
      potentiometerValueChanged = false;
      previousTime = millis();
    }
    // if SEMI_LONG_PRESS_DURATION passed and potentiometer value not changed, switch to brightness mode
    if (millis() - previousTime > SEMI_LONG_PRESS_DURATION && changeB == false && potentiometerValueChanged == false) {
      changeB = true;
    }
    
    if (changeB == true) {
      changeBrightness();
    }
    else {
      changeColor();
    }
  }
  else if(button.isPressed() == false && state == true) {
    changeB = false;
    brightnessInit = false;
    colorInit = false;
    // Serial.println("Released");
    changeLight(readPotentiometer());
  }
  // Serial.println(readPotentiometer());
  // if (millis() - prevTime > Interval){
  //   prevTime = millis();
  //   if (humd < myHumidity.readHumidity()) {
  //     humd = myHumidity.readHumidity();
  //   }
  //   if (temp < myHumidity.readTemperature()) {
  //     temp = myHumidity.readTemperature();
  //   }
  //   Serial.println(temp, 1);
  //   Serial.println(humd, 1);
  // }
>>>>>>> 71b77140
}<|MERGE_RESOLUTION|>--- conflicted
+++ resolved
@@ -1,8 +1,6 @@
 #include <Arduino.h>
 #include <WS2812FX.h>
 #include <EasyButton.h>
-<<<<<<< HEAD
-=======
 // #include "HTU21D.h"
 
 // HTU21D myHumidity;
@@ -10,7 +8,6 @@
 // unsigned long prevTime = -Interval;
 
 // float humd, temp;
->>>>>>> 71b77140
 
 // Pindefinitions +++++++++++++++++
 #define buttonPin 2  // main control button
@@ -18,50 +15,20 @@
 #define mosfetDriverHigh 6  // mosfet driver high beam
 #define batteryIndicator 3  // battery indicator pin
 #define potentiometerPin A7 // potentiometer pin
-<<<<<<< HEAD
-=======
 #define VoltageDividerPin A2 // Voltage divider pin
->>>>>>> 71b77140
 
 // LED Strip settings +++++++++++++
 #define ledPin 4
 #define ledNum 85
-<<<<<<< HEAD
-#define ledBrightness 150
 #define ledSpeed 200
 
-// Voltage Divider
-#define R1 1000000
-#define R2 300000
-
-uint32_t currentColor = 65535;  // default LED color: pink-ish
-int currentEffect = 0;
-const int effects[] = {0, 1, 2, 3, 7, 8, 9, 10, 11, 12, 13, 14, 15, 16, 17, 18, 20, 27, 33, 39, 42};
-
-// Constants ++++++++++++++++++++++
-#define LONG_PRESS_DURATION 3000  // 3000 milliseconds (3 secs)
-// #define DOUBLE_PRESS_TIMEOUT 300  // 300 milliseconds (0.3 secs)
-
-// Variables +++++++++++++++++++++
-volatile bool state = false;
-volatile unsigned long disableBatteryIndicatorTimer = 0;
-
-const uint8_t potThreshhold = 50; // Threshold to register potentiometer change
-const uint8_t deadBand = 5; // deadband for potentiometer (effective deadband is 2*deadBand)
-const uint8_t numReadings = 10;
-int readings[numReadings];
-uint8_t readIndex = 0;
-int total = 0;
-int average = 0;
-int previousPotValue = 0;
-int minPotValue = 0, maxPotValue = 0;
-bool potentiometerValueChanged = false;
-
-EasyButton button(buttonPin);
-WS2812FX ws2812fx = WS2812FX(ledNum, ledPin, NEO_RGB + NEO_KHZ800);
-
-=======
-#define ledSpeed 200
+// Voltage divider settings +++++++
+#define R1 1000000  // R1 and R2 are the resistors in the voltage divider
+#define R2 300000  // R1 and R2 are the resistors in the voltage divider
+#define ADC_MAX 1023  // ADC resolution
+#define VCC 5000  // ADC reference voltage in mV
+#define partialShutdownVoltage 3300  // voltage at which the LED strip is shut down
+#define shutdownVoltage 3000  // voltage at which the entire system is shut down
 
 uint32_t currentColor = 65535;  // default LED color: pink-ish
 uint32_t currentColorHue = 1000;  // default LED color: pink-ish
@@ -97,36 +64,21 @@
 EasyButton button(buttonPin);
 WS2812FX ws2812fx = WS2812FX(ledNum, ledPin, NEO_RGB + NEO_KHZ800);
 
->>>>>>> 71b77140
 void initializePeripherals();
 void resetPeripherals();
 void buttonLongPressed();
 // void buttonDoublePressed();
 void buttonPressed();
-<<<<<<< HEAD
-void changeEffect();
-int readPotentiometer();
-=======
 void changeColor();
 void disableBatteryIndicator();
 void changeEffect();
 int readPotentiometer();
 int readVoltageDivider();
->>>>>>> 71b77140
 
 void setup() {
-  Serial.begin(9600);
-
   initializePeripherals();
   resetPeripherals();
-<<<<<<< HEAD
-
-  for (int thisReading = 0; thisReading < numReadings; thisReading++) {
-    readings[thisReading] = 0;
-  }
-=======
   // myHumidity.begin();
->>>>>>> 71b77140
 }
 
 void initializePeripherals() {
@@ -136,11 +88,7 @@
   button.onPressedFor(LONG_PRESS_DURATION, buttonLongPressed);
 
   ws2812fx.init();
-<<<<<<< HEAD
-  ws2812fx.setBrightness(ledBrightness);
-=======
   ws2812fx.setBrightness(currentBrightness);
->>>>>>> 71b77140
   ws2812fx.setSpeed(ledSpeed);
   ws2812fx.start();
   ws2812fx.setColor(currentColor);
@@ -149,11 +97,11 @@
   pinMode(mosfetDriverHigh, OUTPUT);
   pinMode(batteryIndicator, OUTPUT);
   pinMode(potentiometerPin, INPUT);
-<<<<<<< HEAD
+  pinMode(VoltageDividerPin, INPUT);
 }
 
 void resetPeripherals() {
-  ws2812fx.setColor(0);
+  ws2812fx.setBrightness(0);
 
   digitalWrite(mosfetDriverLow, LOW);
   digitalWrite(mosfetDriverHigh, LOW);
@@ -163,27 +111,8 @@
 }
 
 void buttonPressed() {
-  if (state == true) {
-    changeEffect();
-=======
-  pinMode(VoltageDividerPin, INPUT);
-}
-
-void resetPeripherals() {
-  ws2812fx.setBrightness(0);
-
-  digitalWrite(mosfetDriverLow, LOW);
-  digitalWrite(mosfetDriverHigh, LOW);
-  
-  disableBatteryIndicatorTimer = millis();
-  potentiometerValueChanged = false;
-}
-
-void buttonPressed() {
   if (state == true && potentiometerValueChanged == false) {
     changeEffect();
-    Serial.println("Pressed");
->>>>>>> 71b77140
   }
 }
 
@@ -191,16 +120,10 @@
 // }
 
 void buttonLongPressed() {
-<<<<<<< HEAD
-  if (state == false) {
-    state = true;
-    ws2812fx.setColor(65500);
-=======
   // if turned off, turn on and exit function
-  if (state == false) {
+  if (state == false && readVoltageDivider() > shutdownVoltage) {
     state = true;
     ws2812fx.setColor(currentColor);
->>>>>>> 71b77140
     digitalWrite(batteryIndicator, HIGH);
     return;
   }
@@ -209,35 +132,8 @@
     state = false;
     resetPeripherals();
   }
-  Serial.println("Long Pressed");
-}
-
-<<<<<<< HEAD
-  if (potentiometerValueChanged == false) {
-    state = false;
-    resetPeripherals();
-  }
-}
-
-void changeEffect() {
-  currentEffect++;
-  if (currentEffect == sizeof(effects) / sizeof(int)) {
-    currentEffect = 0;
-  }
-  ws2812fx.setMode(currentEffect);
-}
-
-void changeColor() {
-  double hue = map(readPotentiometer(), 0, 1024, 0, 65600);
-  currentColor = ws2812fx.ColorHSV(hue);
-  ws2812fx.setColor(currentColor);
-}
-
-void disableBatteryIndicator() {
-  if (millis() - disableBatteryIndicatorTimer < 80) {
-    digitalWrite(batteryIndicator, LOW);
-  }
-=======
+}
+
 void changeEffect() {
   currentEffect++;
   // apply modulo to currentEffect to loop through effects
@@ -268,6 +164,9 @@
 }
 
 void changeBrightness() {
+  if (readVoltageDivider() < partialShutdownVoltage) {
+    return;
+  }
   if (brightnessInit == false) {
     brightnessInit = true;
     // potOffsetInit = readPotentiometer();    // initial potvalue used for offset calculation
@@ -296,7 +195,6 @@
   if (millis() - disableBatteryIndicatorTimer < 80) {
     digitalWrite(batteryIndicator, LOW);
   }
->>>>>>> 71b77140
   else if (millis() - disableBatteryIndicatorTimer < 160) {
     digitalWrite(batteryIndicator, HIGH);
   }
@@ -306,15 +204,9 @@
   }
 }
 
-<<<<<<< HEAD
-int readPotentiometer() {
-  total = total - readings[readIndex];
-  readings[readIndex] = analogRead(potentiometerPin);
-  total = total + readings[readIndex];
-  readIndex = readIndex + 1;
-=======
-int readVoltageDivider() {
-  return analogRead(VoltageDividerPin);
+int readVoltageDivider() {  // returns battery voltage in mV
+  int voltageLevelRaw = analogRead(VoltageDividerPin) / ADC_MAX * VCC;
+  return voltageLevelRaw * (R1 + R2) / R2;
 }
 
 int readPotentiometer() {
@@ -322,7 +214,6 @@
   readings[readIndex] = analogRead(potentiometerPin);
   total += readings[readIndex];
   readIndex++;
->>>>>>> 71b77140
 
   if (readIndex >= numReadings) {
     readIndex = 0;
@@ -347,8 +238,6 @@
   return previousPotValue;
 }
 
-<<<<<<< HEAD
-=======
 void changeLight(int potValue) {
   // 0-450, 450-540, 540-1024 (potentiometer reading)
   uint8_t pwm;
@@ -366,26 +255,12 @@
   }
 }
 
->>>>>>> 71b77140
 void loop() {
   button.read();
   ws2812fx.service();
 
   if (disableBatteryIndicatorTimer != 0) {
     disableBatteryIndicator();
-<<<<<<< HEAD
-  }
-
-  if (button.isPressed() == true && state == true) {
-    if (button.wasPressed() == true) {
-      minPotValue = readPotentiometer();
-      maxPotValue = minPotValue;
-      potentiometerValueChanged = false;
-    }
-
-    changeColor();
-  }
-=======
   }
 
   if (button.isPressed() == true && state == true) {
@@ -414,6 +289,15 @@
     // Serial.println("Released");
     changeLight(readPotentiometer());
   }
+
+  if (state == true && readVoltageDivider() < partialShutdownVoltage && ws2812fx.getBrightness() != 0) {
+    ws2812fx.setBrightness(0);
+  }
+
+  if (readVoltageDivider() < shutdownVoltage) {
+    resetPeripherals();  // disable all peripherals
+    state = false;
+  }
   // Serial.println(readPotentiometer());
   // if (millis() - prevTime > Interval){
   //   prevTime = millis();
@@ -426,5 +310,4 @@
   //   Serial.println(temp, 1);
   //   Serial.println(humd, 1);
   // }
->>>>>>> 71b77140
 }